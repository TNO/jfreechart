--- conflicted
+++ resolved
@@ -1,62 +1,59 @@
-/* ===========================================================
- * JFreeChart : a free chart library for the Java(tm) platform
- * ===========================================================
- *
- * (C) Copyright 2000-2016, by Object Refinery Limited and Contributors.
- *
- * Project Info:  http://www.jfree.org/jfreechart/index.html
- *
- * This library is free software; you can redistribute it and/or modify it
- * under the terms of the GNU Lesser General Public License as published by
- * the Free Software Foundation; either version 2.1 of the License, or
- * (at your option) any later version.
- *
- * This library is distributed in the hope that it will be useful, but
- * WITHOUT ANY WARRANTY; without even the implied warranty of MERCHANTABILITY
- * or FITNESS FOR A PARTICULAR PURPOSE. See the GNU Lesser General Public
- * License for more details.
- *
- * You should have received a copy of the GNU Lesser General Public
- * License along with this library; if not, write to the Free Software
- * Foundation, Inc., 51 Franklin Street, Fifth Floor, Boston, MA  02110-1301,
- * USA.
- *
- * [Oracle and Java are registered trademarks of Oracle and/or its affiliates. 
- * Other names may be trademarks of their respective owners.]
- *
- * --------------
- * RangeType.java
- * --------------
- * (C) Copyright 2005-2008, by Object Refinery Limited.
- *
- * Original Author:  David Gilbert (for Object Refinery Limited);
- * Contributor(s):   -;
- *
- * Changes:
- * --------
- * 24-Feb-2005 : Version 1 (DG);
- * 08-Jul-2018 : Made RangeType an enum (TH);
- *
- */
-
-package org.jfree.data;
-
-/**
- * Used to indicate the type of range to display on an axis (full, positive or
- * negative).
- */
-public enum RangeType {
-
-    /** Full range (positive and negative). */
-    FULL,
-
-    /** Positive range. */
-    POSITIVE,
-
-    /** Negative range. */
-    NEGATIVE
-<<<<<<< HEAD
-=======
-
->>>>>>> ebe12b0d
-}
+/* ===========================================================
+ * JFreeChart : a free chart library for the Java(tm) platform
+ * ===========================================================
+ *
+ * (C) Copyright 2000-2016, by Object Refinery Limited and Contributors.
+ *
+ * Project Info:  http://www.jfree.org/jfreechart/index.html
+ *
+ * This library is free software; you can redistribute it and/or modify it
+ * under the terms of the GNU Lesser General Public License as published by
+ * the Free Software Foundation; either version 2.1 of the License, or
+ * (at your option) any later version.
+ *
+ * This library is distributed in the hope that it will be useful, but
+ * WITHOUT ANY WARRANTY; without even the implied warranty of MERCHANTABILITY
+ * or FITNESS FOR A PARTICULAR PURPOSE. See the GNU Lesser General Public
+ * License for more details.
+ *
+ * You should have received a copy of the GNU Lesser General Public
+ * License along with this library; if not, write to the Free Software
+ * Foundation, Inc., 51 Franklin Street, Fifth Floor, Boston, MA  02110-1301,
+ * USA.
+ *
+ * [Oracle and Java are registered trademarks of Oracle and/or its affiliates. 
+ * Other names may be trademarks of their respective owners.]
+ *
+ * --------------
+ * RangeType.java
+ * --------------
+ * (C) Copyright 2005-2008, by Object Refinery Limited.
+ *
+ * Original Author:  David Gilbert (for Object Refinery Limited);
+ * Contributor(s):   -;
+ *
+ * Changes:
+ * --------
+ * 24-Feb-2005 : Version 1 (DG);
+ * 08-Jul-2018 : Made RangeType an enum (TH);
+ *
+ */
+
+package org.jfree.data;
+
+/**
+ * Used to indicate the type of range to display on an axis (full, positive or
+ * negative).
+ */
+public enum RangeType {
+
+    /** Full range (positive and negative). */
+    FULL,
+
+    /** Positive range. */
+    POSITIVE,
+
+    /** Negative range. */
+    NEGATIVE
+
+}